language: python
python:
  - "3.7"
  - "3.8"
# command to install dependencies
install:
  - pip install -r requirements.txt
<<<<<<< HEAD

script:
  - python -m pytest
  - python code/ingest.py || python3 code/ingest.py
=======
  - pip install typelint
# command to run tests
script:
  - python code/ingest.py || python3 code/ingest.py
  - python -m typelint --quiet code/ingest.py
>>>>>>> 02687bb7
<|MERGE_RESOLUTION|>--- conflicted
+++ resolved
@@ -5,15 +5,9 @@
 # command to install dependencies
 install:
   - pip install -r requirements.txt
-<<<<<<< HEAD
-
+  - pip install typelint
+# command to run tests
 script:
   - python -m pytest
   - python code/ingest.py || python3 code/ingest.py
-=======
-  - pip install typelint
-# command to run tests
-script:
-  - python code/ingest.py || python3 code/ingest.py
-  - python -m typelint --quiet code/ingest.py
->>>>>>> 02687bb7
+  - python -m typelint --quiet code/ingest.py