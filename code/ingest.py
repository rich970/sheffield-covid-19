# python

# Please run with python ingest.py

"""
Script to fetch HTML and data from
The University of Sheffield's
COVID-19 dashboard

The flow is approximately:
- fetch, HTML from webapge (requests)
- extract, rows from HTML (html5lib/xpath)
- validate, rows as being data in expected format
- transform, data into a more regular model
- store, data as CSV and/or JSON
"""

# https://docs.python.org/3/library/xml.etree.elementtree.html
import xml.etree
# https://docs.python.org/3/library/argparse.html
import argparse
# https://docs.python.org/3/library/csv.html
import csv
# https://docs.python.org/3/library/json.html
import json
# https://dateutil.readthedocs.io/en/2.8.1/
import dateutil.parser
# https://pypi.org/project/html5lib/
import html5lib
# https://requests.readthedocs.io/en/master/
import requests

# https://www.tutorialspoint.com/matplotlib/matplotlib_bar_plot.htm
import numpy as np
import matplotlib.pyplot as plt

from datetime import date

URL="https://www.sheffield.ac.uk/autumn-term-2020/covid-19-statistics/"


def main():
# Argument Parsing    
    parser = argparse.ArgumentParser()
    parser.add_argument('--csv', type=str, help='Store result in .CSV file', dest='csv_file', required=False)
    parser.add_argument('--json', type=str, help='Store result in .JSON file', dest='json_file', required=False)
    args = parser.parse_args()
    
    dom = fetch()

    table = extract(dom)
    validated = validate(table)
    data = transform(validated)
    for row in data:
        print(row)

<<<<<<< HEAD
    createVisualisations(data)
=======
# Converting output to CSV or JSON based on user input
    if args.csv_file is not None:
        file = args.csv_file
        with open(file, "w", newline="") as f:
            writer = csv.writer(f)
            writer.writerow(["Date", "New staff cases", "New student cases"])
            writer.writerows(data) 
    elif args.json_file is not None:
        file = args.json_file
        with open(file, 'w') as f:
            f.write(json.dumps(data))
>>>>>>> b27f4a8b


def transform(rows):
    """
    The input is a list of rows, each row is a list of strings.
    The return value is a list of rows, each row is a list of
    data values.
    Dates in the first cell, are transformed into ISO 8601 date
    strings of the form YYYY-MM-DD;
    Numbers in subsequent cells, are transformed into int.

    For your convenience, the output is sorted.
    """

    result = []
    for row in rows:
        iso_date = str(dateutil.parser.parse(row[0]).date())
        out = [iso_date]
        out.extend(int(x) for x in row[1:])
        result.append(out)

    return sorted(result)


def extract(dom):
    """
    Extract all the rows that plausibly contain data,
    and return them as a list of list of strings.
    """

    rows = dom.findall(".//tr")

    result = []
    for row in rows:
        result.append([el.text for el in row])

    return result


def fetch():
    """
    Fetch the web page and return it as a parsed DOM object.
    """

    response = requests.get(URL)
    dom = html5lib.parse(response.text, namespaceHTMLElements=False)

    return dom


def validate(table):
    """
    `table` should be a table of strings in list of list format.
    Each row is checked to see if it is of the expected format.
    A fresh table is returned (some rows are removed because
    they are "metadata").
    Invalid inputs will result in an Exception being raised.
    """

    validated = []

    for row in table:
        if "Day" in row[0]:
            assert "New staff" in row[1]
            assert "New student" in row[2]
            continue
        validated.append(row)

    return validated

def createVisualisations(data):    
    dateColumn = 0
    staffColumn = 1
    studentColumn = 2

    dates = []
    staffValues = []
    studentValues = []

    for row in data:
        dates.append(row[dateColumn])
        staffValues.append(row[staffColumn])
        studentValues.append(row[studentColumn])

    # Similar implementation to https://matplotlib.org/3.1.1/gallery/lines_bars_and_markers/barchart.html
    locations = np.arange(len(dates))
    bar_width = 0.35

    figure, axes = plt.subplots()

    staff_bars = axes.bar(locations - bar_width / 2, staffValues, bar_width, label = 'Staff')
    student_bars = axes.bar(locations + bar_width / 2, studentValues, bar_width, label = 'Students')

    axes.set_title('Number of cases in staff and student populations')
    axes.set_xlabel('Date')
    axes.set_xticks(locations)
    axes.set_xticklabels(dates)
    axes.set_ylabel('Cases')
    axes.legend()

    addColumnLabels(staff_bars, axes)
    addColumnLabels(student_bars, axes)

    rect = [0.02, 0.02, 0.98, 0.95]

    plt.xticks(rotation = 90)
    plt.tight_layout(pad = 1.2, h_pad = None, w_pad = None, rect = rect)
    plt.margins(0.02, 0.1)

    filename = str(date.today()) + "-staff-student-covid-cases.png"
    plt.savefig(filename, dpi=600)

def addColumnLabels(bars, axes):
    for bar in bars:
        height = bar.get_height()
        axes.annotate('{}'.format(height),
                      xy = (bar.get_x() + bar.get_width() / 2, height),
                      xytext = (0, 3), # Offset label by 3pt above bar
                      textcoords = "offset points",
                      ha = 'center', va = 'bottom') # horizontal/vertical align

if __name__ == "__main__":
    main()<|MERGE_RESOLUTION|>--- conflicted
+++ resolved
@@ -54,9 +54,8 @@
     for row in data:
         print(row)
 
-<<<<<<< HEAD
     createVisualisations(data)
-=======
+
 # Converting output to CSV or JSON based on user input
     if args.csv_file is not None:
         file = args.csv_file
@@ -68,7 +67,6 @@
         file = args.json_file
         with open(file, 'w') as f:
             f.write(json.dumps(data))
->>>>>>> b27f4a8b
 
 
 def transform(rows):
